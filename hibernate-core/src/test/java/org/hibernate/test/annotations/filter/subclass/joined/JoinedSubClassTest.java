--- conflicted
+++ resolved
@@ -1,24 +1,19 @@
 package org.hibernate.test.annotations.filter.subclass.joined;
 
 import junit.framework.Assert;
-import org.junit.Test;
 
 import org.hibernate.dialect.CUBRIDDialect;
 import org.hibernate.test.annotations.filter.subclass.SubClassTest;
-<<<<<<< HEAD
 import org.hibernate.testing.FailureExpectedWithNewMetamodel;
+import org.hibernate.testing.SkipForDialect;
+import org.junit.Test;
 
 @FailureExpectedWithNewMetamodel
-=======
-import org.junit.Test;
-import org.hibernate.testing.*;
-
 @SkipForDialect(
         value = CUBRIDDialect.class,
         comment = "As of verion 8.4.1 CUBRID doesn't support temporary tables. This test fails with" +
                 "HibernateException: cannot doAfterTransactionCompletion multi-table deletes using dialect not supporting temp tables"
 )
->>>>>>> b0fa122c
 public class JoinedSubClassTest extends SubClassTest{
 
 	@Override
