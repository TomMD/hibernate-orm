/*
 * Hibernate, Relational Persistence for Idiomatic Java
 *
 * License: GNU Lesser General Public License (LGPL), version 2.1 or later.
 * See the lgpl.txt file in the root directory or <http://www.gnu.org/licenses/lgpl-2.1.html>.
 */
package org.hibernate.persister.collection;

import java.io.Serializable;
import java.sql.ResultSet;
import java.sql.SQLException;
import java.util.Comparator;
import java.util.Map;

import org.hibernate.HibernateException;
import org.hibernate.MappingException;
import org.hibernate.NotYetImplementedFor6Exception;
import org.hibernate.cache.spi.access.CollectionDataAccess;
import org.hibernate.cache.spi.entry.CacheEntryStructure;
import org.hibernate.collection.spi.CollectionSemantics;
import org.hibernate.collection.spi.PersistentCollection;
import org.hibernate.engine.spi.LoadQueryInfluencers;
import org.hibernate.engine.spi.SessionFactoryImplementor;
import org.hibernate.engine.spi.SharedSessionContractImplementor;
import org.hibernate.id.IdentifierGenerator;
import org.hibernate.metadata.CollectionMetadata;
import org.hibernate.metamodel.CollectionClassification;
import org.hibernate.metamodel.mapping.PluralAttributeMapping;
import org.hibernate.metamodel.model.convert.spi.BasicValueConverter;
import org.hibernate.metamodel.model.domain.NavigableRole;
import org.hibernate.persister.entity.EntityPersister;
import org.hibernate.persister.walking.spi.CollectionDefinition;
import org.hibernate.type.CollectionType;
import org.hibernate.type.Type;

/**
 * A strategy for persisting a collection role. Defines a contract between
 * the persistence strategy and the actual persistent collection framework
 * and session. Does not define operations that are required for querying
 * collections, or loading by outer join.<br>
 * <br>
 * Implements persistence of a collection instance while the instance is
 * referenced in a particular role.<br>
 * <br>
 * This class is highly coupled to the <tt>PersistentCollection</tt>
 * hierarchy, since double dispatch is used to load and update collection
 * elements.<br>
 * <br>
 * May be considered an immutable view of the mapping object
 * <p/>
 * Unless a customer {@link org.hibernate.persister.spi.PersisterFactory} is used, it is expected
 * that implementations of CollectionDefinition define a constructor accepting the following arguments:<ol>
 *     <li>
 *         {@link org.hibernate.mapping.Collection} - The metadata about the collection to be handled
 *         by the persister
 *     </li>
 *     <li>
 *         {@link CollectionDataAccess} - the second level caching strategy for this collection
 *     </li>
 *     <li>
 *         {@link org.hibernate.persister.spi.PersisterCreationContext} - access to additional
 *         information useful while constructing the persister.
 *     </li>
 * </ol>
 *
 * @see QueryableCollection
 * @see org.hibernate.collection.spi.PersistentCollection
 * @author Gavin King
 */
public interface CollectionPersister extends CollectionDefinition {
	NavigableRole getNavigableRole();

	/**
	 * Initialize the given collection with the given key
	 */
	void initialize(Object key, SharedSessionContractImplementor session) throws HibernateException;

	/**
	 * Is this collection role cacheable
	 */
	boolean hasCache();

	/**
	 * Get the cache
	 */
	CollectionDataAccess getCacheAccessStrategy();

	/**
	 * Get the cache structure
	 */
	CacheEntryStructure getCacheEntryStructure();
	/**
	 * Get the associated <tt>Type</tt>
	 */
	CollectionType getCollectionType();
	/**
	 * Get the "key" type (the type of the foreign key)
	 */
	Type getKeyType();
	/**
	 * Get the "index" type for a list or map (optional operation)
	 */
	Type getIndexType();
	/**
	 * Get the "element" type
	 */
	Type getElementType();
	/**
	 * Return the element class of an array, or null otherwise
	 */
	Class getElementClass();

	/**
	 * The value converter for the element values of this collection
	 */
	default BasicValueConverter getElementConverter() {
		return null;
	}

	/**
	 * The value converter for index values of this collection (effectively map keys only)
	 */
	default BasicValueConverter getIndexConverter() {
		return null;
	}

	/**
	 * Read the key from a row of the JDBC <tt>ResultSet</tt>
	 */
	Object readKey(ResultSet rs, String[] keyAliases, SharedSessionContractImplementor session)
		throws HibernateException, SQLException;
	/**
	 * Read the element from a row of the JDBC <tt>ResultSet</tt>
	 */
	Object readElement(
			ResultSet rs,
			Object owner,
			String[] columnAliases,
			SharedSessionContractImplementor session) throws SQLException;
	/**
	 * Read the index from a row of the JDBC <tt>ResultSet</tt>
	 */
	Object readIndex(ResultSet rs, String[] columnAliases, SharedSessionContractImplementor session) throws SQLException;

	/**
	 * Read the identifier from a row of the JDBC <tt>ResultSet</tt>
	 */
	Object readIdentifier(
			ResultSet rs,
			String columnAlias,
			SharedSessionContractImplementor session) throws SQLException;
	/**
	 * Is this an array or primitive values?
	 */
	boolean isPrimitiveArray();
	/**
	 * Is this an array?
	 */
	boolean isArray();
	/**
	 * Is this a one-to-many association?
	 */
	boolean isOneToMany();
	/**
	 * Is this a many-to-many association?  Note that this is mainly
	 * a convenience feature as the single persister does not
	 * contain all the information needed to handle a many-to-many
	 * itself, as internally it is looked at as two many-to-ones.
	 */
	boolean isManyToMany();

	String getManyToManyFilterFragment(String alias, Map enabledFilters);

	/**
	 * Is this an "indexed" collection? (list or map)
	 */
	boolean hasIndex();
	/**
	 * Is this collection lazyily initialized?
	 */
	boolean isLazy();
	/**
	 * Is this collection "inverse", so state changes are not
	 * propagated to the database.
	 */
	boolean isInverse();
	/**
	 * Completely remove the persistent state of the collection
	 */
	void remove(Object id, SharedSessionContractImplementor session);

	/**
	 * (Re)create the collection's persistent state
	 */
	void recreate(
			PersistentCollection collection,
			Object key,
			SharedSessionContractImplementor session);

	/**
	 * Delete the persistent state of any elements that were removed from
	 * the collection
	 */
	void deleteRows(
			PersistentCollection collection,
			Object key,
			SharedSessionContractImplementor session);

	/**
	 * Update the persistent state of any elements that were modified
	 */
	void updateRows(
			PersistentCollection collection,
			Object key,
			SharedSessionContractImplementor session);

	/**
	 * Insert the persistent state of any new collection elements
	 */
	void insertRows(
			PersistentCollection collection,
<<<<<<< HEAD
			Object key,
			SharedSessionContractImplementor session);
	
=======
			Serializable key,
			SharedSessionContractImplementor session)
		throws HibernateException;

>>>>>>> 63a96e33
	/**
	 * Process queued operations within the PersistentCollection.
	 */
	void processQueuedOps(
			PersistentCollection collection,
<<<<<<< HEAD
			Object key,
			SharedSessionContractImplementor session);
	
=======
			Serializable key,
			SharedSessionContractImplementor session)
			throws HibernateException;

>>>>>>> 63a96e33
	/**
	 * Get the name of this collection role (the fully qualified class name,
	 * extended by a "property path")
	 */
	String getRole();

	/**
	 * Get the persister of the entity that "owns" this collection
	 */
	EntityPersister getOwnerEntityPersister();

	/**
	 * Get the surrogate key generation strategy (optional operation)
	 */
	IdentifierGenerator getIdentifierGenerator();

	/**
	 * Get the type of the surrogate key
	 */
	Type getIdentifierType();

	/**
	 * Does this collection implement "orphan delete"?
	 */
	boolean hasOrphanDelete();

	/**
	 * Is this an ordered collection? (An ordered collection is
	 * ordered by the initialization operation, not by sorting
	 * that happens in memory, as in the case of a sorted collection.)
	 */
	boolean hasOrdering();

	boolean hasManyToManyOrdering();

	/**
	 * Get the "space" that holds the persistent state
	 */
	Serializable[] getCollectionSpaces();

	CollectionMetadata getCollectionMetadata();

	/**
	 * Is cascade delete handled by the database-level
	 * foreign key constraint definition?
	 */
	boolean isCascadeDeleteEnabled();

	/**
	 * Does this collection cause version increment of the
	 * owning entity?
	 */
	boolean isVersioned();

	/**
	 * Can the elements of this collection change?
	 */
	boolean isMutable();

	//public boolean isSubselectLoadable();

	void postInstantiate() throws MappingException;

	SessionFactoryImplementor getFactory();

	boolean isAffectedByEnabledFilters(SharedSessionContractImplementor session);

	default PluralAttributeMapping getAttributeMapping() {
		throw new UnsupportedOperationException( "CollectionPersister used for [" + getRole() + "] does not support SQL AST" );
	}

	default boolean isAffectedByEnabledFilters(LoadQueryInfluencers influencers) {
		throw new UnsupportedOperationException( "CollectionPersister used for [" + getRole() + "] does not support SQL AST" );
	}

	default boolean isAffectedByEntityGraph(LoadQueryInfluencers influencers) {
		throw new UnsupportedOperationException( "CollectionPersister used for [" + getRole() + "] does not support SQL AST" );
	}

	default boolean isAffectedByEnabledFetchProfiles(LoadQueryInfluencers influencers) {
		throw new UnsupportedOperationException( "CollectionPersister used for [" + getRole() + "] does not support SQL AST" );
	}

	/**
	 * Generates the collection's key column aliases, based on the given
	 * suffix.
	 *
	 * @param suffix The suffix to use in the key column alias generation.
	 * @return The key column aliases.
	 */
	String[] getKeyColumnAliases(String suffix);

	/**
	 * Generates the collection's index column aliases, based on the given
	 * suffix.
	 *
	 * @param suffix The suffix to use in the index column alias generation.
	 * @return The key column aliases, or null if not indexed.
	 */
	String[] getIndexColumnAliases(String suffix);

	/**
	 * Generates the collection's element column aliases, based on the given
	 * suffix.
	 *
	 * @param suffix The suffix to use in the element column alias generation.
	 * @return The key column aliases.
	 */
	String[] getElementColumnAliases(String suffix);

	/**
	 * Generates the collection's identifier column aliases, based on the given
	 * suffix.
	 *
	 * @param suffix The suffix to use in the key column alias generation.
	 * @return The key column aliases.
	 */
	String getIdentifierColumnAlias(String suffix);

	boolean isExtraLazy();
	int getSize(Object key, SharedSessionContractImplementor session);
	boolean indexExists(Object key, Object index, SharedSessionContractImplementor session);
	boolean elementExists(Object key, Object element, SharedSessionContractImplementor session);
	Object getElementByIndex(Object key, Object index, SharedSessionContractImplementor session, Object owner);
	int getBatchSize();

	/**
	 * @return the name of the property this collection is mapped by
	 */
	String getMappedByProperty();

	/**
	 * For sorted collections, the comparator to use.  Non-parameterized
	 * because for SORTED_SET the elements are compared but for SORTED_MAP the
	 * keys are compared
	 *
	 * @see CollectionClassification#SORTED_MAP
	 * @see CollectionClassification#SORTED_SET
	 */
	Comparator<?> getSortingComparator();


	// ~~~~~~~~~~~~~~~~~~~~~~~~~~~~~~~~~~~~~~~~~~~~~~~~~~~~~~~~~~~~~~~~~~~~~~~~
	// mapping model

	default CollectionSemantics getCollectionSemantics() {
		throw new NotYetImplementedFor6Exception(
				"The persister used for this collection [" + getNavigableRole()
						+ "] does not yet implement support for `"
						+ CollectionSemantics.class.getName() + "`"
		);
	}
}<|MERGE_RESOLUTION|>--- conflicted
+++ resolved
@@ -219,31 +219,17 @@
 	 */
 	void insertRows(
 			PersistentCollection collection,
-<<<<<<< HEAD
 			Object key,
 			SharedSessionContractImplementor session);
 	
-=======
-			Serializable key,
-			SharedSessionContractImplementor session)
-		throws HibernateException;
-
->>>>>>> 63a96e33
 	/**
 	 * Process queued operations within the PersistentCollection.
 	 */
 	void processQueuedOps(
 			PersistentCollection collection,
-<<<<<<< HEAD
 			Object key,
 			SharedSessionContractImplementor session);
 	
-=======
-			Serializable key,
-			SharedSessionContractImplementor session)
-			throws HibernateException;
-
->>>>>>> 63a96e33
 	/**
 	 * Get the name of this collection role (the fully qualified class name,
 	 * extended by a "property path")
