--- conflicted
+++ resolved
@@ -456,13 +456,9 @@
 	public String getQueryString() {
 		return hql;
 	}
-<<<<<<< HEAD
-
+
+	@Override
 	public Map<String, Filter> getEnabledFilters() {
-=======
-	@Override
-	public Map getEnabledFilters() {
->>>>>>> 1337d36a
 		return enabledFilters;
 	}
 
