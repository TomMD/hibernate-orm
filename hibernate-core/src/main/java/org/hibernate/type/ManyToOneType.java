/*
 * Hibernate, Relational Persistence for Idiomatic Java
 *
 * Copyright (c) 2010, Red Hat Inc. or third-party contributors as
 * indicated by the @author tags or express copyright attribution
 * statements applied by the authors.  All third-party contributions are
 * distributed under license by Red Hat Inc.
 *
 * This copyrighted material is made available to anyone wishing to use, modify,
 * copy, or redistribute it subject to the terms and conditions of the GNU
 * Lesser General Public License, as published by the Free Software Foundation.
 *
 * This program is distributed in the hope that it will be useful,
 * but WITHOUT ANY WARRANTY; without even the implied warranty of MERCHANTABILITY
 * or FITNESS FOR A PARTICULAR PURPOSE.  See the GNU Lesser General Public License
 * for more details.
 *
 * You should have received a copy of the GNU Lesser General Public License
 * along with this distribution; if not, write to:
 * Free Software Foundation, Inc.
 * 51 Franklin Street, Fifth Floor
 * Boston, MA  02110-1301  USA
 */
package org.hibernate.type;

import java.io.Serializable;
import java.sql.PreparedStatement;
import java.sql.ResultSet;
import java.sql.SQLException;
import java.util.Arrays;

import org.hibernate.AssertionFailure;
import org.hibernate.HibernateException;
import org.hibernate.MappingException;
import org.hibernate.engine.internal.ForeignKeys;
import org.hibernate.engine.spi.EntityKey;
import org.hibernate.engine.spi.Mapping;
import org.hibernate.engine.spi.SessionImplementor;
import org.hibernate.metamodel.spi.relational.Size;
import org.hibernate.persister.entity.EntityPersister;

/**
 * A many-to-one association to an entity.
 *
 * @author Gavin King
 */
public class ManyToOneType extends EntityType {
	private final boolean ignoreNotFound;
	private boolean isLogicalOneToOne;

	/**
	 * Creates a many-to-one association type with the given referenced entity.
	 *
	 * @param scope The scope for this instance.
	 * @param referencedEntityName The name iof the referenced entity
	 */
	public ManyToOneType(TypeFactory.TypeScope scope, String referencedEntityName) {
		this( scope, referencedEntityName, false );
	}

	/**
	 * Creates a many-to-one association type with the given referenced entity and the
	 * given laziness characteristic
	 *
	 * @param scope The scope for this instance.
	 * @param referencedEntityName The name iof the referenced entity
	 * @param lazy Should the association be handled lazily
	 */
	public ManyToOneType(TypeFactory.TypeScope scope, String referencedEntityName, boolean lazy) {
<<<<<<< HEAD
		this( scope, referencedEntityName, null, lazy, true, false, false );
	}

=======
		this( scope, referencedEntityName, true, null, lazy, true, false, false );
	}


	/**
	 * @deprecated Use {@link #ManyToOneType(TypeFactory.TypeScope, String, boolean, String, boolean, boolean, boolean, boolean ) } instead.
	 */
	@Deprecated
>>>>>>> 45d46b61
	public ManyToOneType(
			TypeFactory.TypeScope scope,
			String referencedEntityName,
			String uniqueKeyPropertyName,
			boolean lazy,
			boolean unwrapProxy,
			boolean ignoreNotFound,
			boolean isLogicalOneToOne) {
<<<<<<< HEAD
		super( scope, referencedEntityName, uniqueKeyPropertyName, !lazy, unwrapProxy );
		this.ignoreNotFound = ignoreNotFound;
		this.isLogicalOneToOne = isLogicalOneToOne;
=======
		this( scope, referencedEntityName, uniqueKeyPropertyName == null, uniqueKeyPropertyName, lazy, unwrapProxy, ignoreNotFound, isLogicalOneToOne );
	}

	/**
	 * @deprecated Use {@link #ManyToOneType(TypeFactory.TypeScope, String, boolean, String, boolean, boolean, boolean, boolean ) } instead.
	 * See Jira issue: <a href="https://hibernate.onjira.com/browse/HHH-7771">HHH-7771</a>
	 */
	@Deprecated
	public ManyToOneType(
			TypeFactory.TypeScope scope,
			String referencedEntityName,
			String uniqueKeyPropertyName,
			boolean lazy,
			boolean unwrapProxy,
			boolean ignoreNotFound,
			boolean isLogicalOneToOne) {
		this( scope, referencedEntityName, uniqueKeyPropertyName == null, uniqueKeyPropertyName, lazy, unwrapProxy, ignoreNotFound, isLogicalOneToOne );
>>>>>>> 45d46b61
	}
	public ManyToOneType(
			TypeFactory.TypeScope scope,
			String referencedEntityName,
			boolean referenceToPrimaryKey,
			String uniqueKeyPropertyName,
			boolean lazy,
			boolean unwrapProxy,
			boolean ignoreNotFound,
<<<<<<< HEAD
			boolean isLogicalOneToOne,
			Class returnedClass) {
		super( scope, referencedEntityName, uniqueKeyPropertyName, !lazy, unwrapProxy, returnedClass );
=======
			boolean isLogicalOneToOne) {
		super( scope, referencedEntityName, referenceToPrimaryKey, uniqueKeyPropertyName, !lazy, unwrapProxy );
>>>>>>> 45d46b61
		this.ignoreNotFound = ignoreNotFound;
		this.isLogicalOneToOne = isLogicalOneToOne;
	}
	protected boolean isNullable() {
		return ignoreNotFound;
	}

	public boolean isAlwaysDirtyChecked() {
		// always need to dirty-check, even when non-updateable;
		// this ensures that when the association is updated,
		// the entity containing this association will be updated
		// in the cache
		return true;
	}

	public boolean isOneToOne() {
		return false;
	}

	public boolean isLogicalOneToOne() {
		return isLogicalOneToOne;
	}

	public int getColumnSpan(Mapping mapping) throws MappingException {
		// our column span is the number of columns in the PK
		return getIdentifierOrUniqueKeyType( mapping ).getColumnSpan( mapping );
	}

	public int[] sqlTypes(Mapping mapping) throws MappingException {
		return getIdentifierOrUniqueKeyType( mapping ).sqlTypes( mapping );
	}

	@Override
	public Size[] dictatedSizes(Mapping mapping) throws MappingException {
		return getIdentifierOrUniqueKeyType( mapping ).dictatedSizes( mapping );
	}

	@Override
	public Size[] defaultSizes(Mapping mapping) throws MappingException {
		return getIdentifierOrUniqueKeyType( mapping ).defaultSizes( mapping );
	}

	public void nullSafeSet(
			PreparedStatement st,
			Object value,
			int index,
			boolean[] settable,
			SessionImplementor session) throws HibernateException, SQLException {
		getIdentifierOrUniqueKeyType( session.getFactory() )
				.nullSafeSet( st, getIdentifier( value, session ), index, settable, session );
	}

	public void nullSafeSet(
			PreparedStatement st,
			Object value,
			int index,
			SessionImplementor session) throws HibernateException, SQLException {
		getIdentifierOrUniqueKeyType( session.getFactory() )
				.nullSafeSet( st, getIdentifier( value, session ), index, session );
	}

	public ForeignKeyDirection getForeignKeyDirection() {
		return ForeignKeyDirection.FROM_PARENT;
	}

	public Object hydrate(
			ResultSet rs,
			String[] names,
			SessionImplementor session,
			Object owner) throws HibernateException, SQLException {
		// return the (fully resolved) identifier value, but do not resolve
		// to the actual referenced entity instance
		// NOTE: the owner of the association is not really the owner of the id!
		Serializable id = (Serializable) getIdentifierOrUniqueKeyType( session.getFactory() )
				.nullSafeGet( rs, names, session, null );
		scheduleBatchLoadIfNeeded( id, session );
		return id;
	}

	/**
	 * Register the entity as batch loadable, if enabled
	 */
	@SuppressWarnings({ "JavaDoc" })
	private void scheduleBatchLoadIfNeeded(Serializable id, SessionImplementor session) throws MappingException {
		//cannot batch fetch by unique key (property-ref associations)
		if ( uniqueKeyPropertyName == null && id != null ) {
			final EntityPersister persister = session.getFactory().getEntityPersister( getAssociatedEntityName() );
			final EntityKey entityKey = session.generateEntityKey( id, persister );
			if ( entityKey.isBatchLoadable() && !session.getPersistenceContext().containsEntity( entityKey ) ) {
				session.getPersistenceContext().getBatchFetchQueue().addBatchLoadableEntityKey( entityKey );
			}
		}
	}
	
	public boolean useLHSPrimaryKey() {
		return false;
	}

	public boolean isModified(
			Object old,
			Object current,
			boolean[] checkable,
			SessionImplementor session) throws HibernateException {
		if ( current == null ) {
			return old!=null;
		}
		if ( old == null ) {
			// we already know current is not null...
			return true;
		}
		// the ids are fully resolved, so compare them with isDirty(), not isModified()
		return getIdentifierOrUniqueKeyType( session.getFactory() )
				.isDirty( old, getIdentifier( current, session ), session );
	}

	public Serializable disassemble(
			Object value,
			SessionImplementor session,
			Object owner) throws HibernateException {

		if ( value == null ) {
			return null;
		}
		else {
			// cache the actual id of the object, not the value of the
			// property-ref, which might not be initialized
			Object id = ForeignKeys.getEntityIdentifierIfNotUnsaved(
					getAssociatedEntityName(),
					value,
					session
			);
			if ( id == null ) {
				throw new AssertionFailure(
						"cannot cache a reference to an object with a null id: " + 
						getAssociatedEntityName()
				);
			}
			return getIdentifierType( session ).disassemble( id, session, owner );
		}
	}

	public Object assemble(
			Serializable oid,
			SessionImplementor session,
			Object owner) throws HibernateException {
		
		//TODO: currently broken for unique-key references (does not detect
		//      change to unique key property of the associated object)
		
		Serializable id = assembleId( oid, session );

		if ( id == null ) {
			return null;
		}
		else {
			return resolveIdentifier( id, session );
		}
	}

	private Serializable assembleId(Serializable oid, SessionImplementor session) {
		//the owner of the association is not the owner of the id
		return ( Serializable ) getIdentifierType( session ).assemble( oid, session, null );
	}

	public void beforeAssemble(Serializable oid, SessionImplementor session) {
		scheduleBatchLoadIfNeeded( assembleId( oid, session ), session );
	}
	
	public boolean[] toColumnNullness(Object value, Mapping mapping) {
		boolean[] result = new boolean[ getColumnSpan( mapping ) ];
		if ( value != null ) {
			Arrays.fill( result, true );
		}
		return result;
	}
	
	public boolean isDirty(
			Object old,
			Object current,
			SessionImplementor session) throws HibernateException {
		if ( isSame( old, current ) ) {
			return false;
		}
		Object oldid = getIdentifier( old, session );
		Object newid = getIdentifier( current, session );
		return getIdentifierType( session ).isDirty( oldid, newid, session );
	}

	public boolean isDirty(
			Object old,
			Object current,
			boolean[] checkable,
			SessionImplementor session) throws HibernateException {
		if ( isAlwaysDirtyChecked() ) {
			return isDirty( old, current, session );
		}
		else {
			if ( isSame( old, current ) ) {
				return false;
			}
			Object oldid = getIdentifier( old, session );
			Object newid = getIdentifier( current, session );
			return getIdentifierType( session ).isDirty( oldid, newid, checkable, session );
		}
		
	}

}<|MERGE_RESOLUTION|>--- conflicted
+++ resolved
@@ -67,35 +67,9 @@
 	 * @param lazy Should the association be handled lazily
 	 */
 	public ManyToOneType(TypeFactory.TypeScope scope, String referencedEntityName, boolean lazy) {
-<<<<<<< HEAD
-		this( scope, referencedEntityName, null, lazy, true, false, false );
-	}
-
-=======
 		this( scope, referencedEntityName, true, null, lazy, true, false, false );
 	}
 
-
-	/**
-	 * @deprecated Use {@link #ManyToOneType(TypeFactory.TypeScope, String, boolean, String, boolean, boolean, boolean, boolean ) } instead.
-	 */
-	@Deprecated
->>>>>>> 45d46b61
-	public ManyToOneType(
-			TypeFactory.TypeScope scope,
-			String referencedEntityName,
-			String uniqueKeyPropertyName,
-			boolean lazy,
-			boolean unwrapProxy,
-			boolean ignoreNotFound,
-			boolean isLogicalOneToOne) {
-<<<<<<< HEAD
-		super( scope, referencedEntityName, uniqueKeyPropertyName, !lazy, unwrapProxy );
-		this.ignoreNotFound = ignoreNotFound;
-		this.isLogicalOneToOne = isLogicalOneToOne;
-=======
-		this( scope, referencedEntityName, uniqueKeyPropertyName == null, uniqueKeyPropertyName, lazy, unwrapProxy, ignoreNotFound, isLogicalOneToOne );
-	}
 
 	/**
 	 * @deprecated Use {@link #ManyToOneType(TypeFactory.TypeScope, String, boolean, String, boolean, boolean, boolean, boolean ) } instead.
@@ -111,7 +85,6 @@
 			boolean ignoreNotFound,
 			boolean isLogicalOneToOne) {
 		this( scope, referencedEntityName, uniqueKeyPropertyName == null, uniqueKeyPropertyName, lazy, unwrapProxy, ignoreNotFound, isLogicalOneToOne );
->>>>>>> 45d46b61
 	}
 	public ManyToOneType(
 			TypeFactory.TypeScope scope,
@@ -121,14 +94,8 @@
 			boolean lazy,
 			boolean unwrapProxy,
 			boolean ignoreNotFound,
-<<<<<<< HEAD
-			boolean isLogicalOneToOne,
-			Class returnedClass) {
-		super( scope, referencedEntityName, uniqueKeyPropertyName, !lazy, unwrapProxy, returnedClass );
-=======
 			boolean isLogicalOneToOne) {
 		super( scope, referencedEntityName, referenceToPrimaryKey, uniqueKeyPropertyName, !lazy, unwrapProxy );
->>>>>>> 45d46b61
 		this.ignoreNotFound = ignoreNotFound;
 		this.isLogicalOneToOne = isLogicalOneToOne;
 	}
