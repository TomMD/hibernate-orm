/*
 * Hibernate, Relational Persistence for Idiomatic Java
 *
 * License: GNU Lesser General Public License (LGPL), version 2.1 or later.
 * See the lgpl.txt file in the root directory or <http://www.gnu.org/licenses/lgpl-2.1.html>.
 */
package org.hibernate.internal;

import java.io.IOException;
import java.io.ObjectInputStream;
import java.io.ObjectOutputStream;
import java.io.Serializable;
import java.sql.SQLException;
import java.util.List;
import java.util.TimeZone;
import java.util.UUID;
import javax.persistence.FlushModeType;
import javax.persistence.TransactionRequiredException;
import javax.persistence.criteria.CriteriaBuilder;
import javax.persistence.criteria.CriteriaDelete;
import javax.persistence.criteria.CriteriaQuery;
import javax.persistence.criteria.CriteriaUpdate;

import org.hibernate.CacheMode;
import org.hibernate.EmptyInterceptor;
import org.hibernate.EntityNameResolver;
import org.hibernate.FlushMode;
import org.hibernate.Hibernate;
import org.hibernate.HibernateException;
import org.hibernate.Interceptor;
import org.hibernate.LockMode;
import org.hibernate.MultiTenancyStrategy;
import org.hibernate.NotYetImplementedFor6Exception;
import org.hibernate.SessionEventListener;
import org.hibernate.SessionException;
import org.hibernate.Transaction;
import org.hibernate.cache.spi.CacheTransactionSynchronization;
import org.hibernate.engine.internal.SessionEventListenerManagerImpl;
import org.hibernate.engine.jdbc.LobCreationContext;
import org.hibernate.engine.jdbc.LobCreator;
import org.hibernate.engine.jdbc.connections.spi.JdbcConnectionAccess;
import org.hibernate.engine.jdbc.internal.JdbcCoordinatorImpl;
import org.hibernate.engine.jdbc.spi.JdbcCoordinator;
import org.hibernate.engine.jdbc.spi.JdbcServices;
import org.hibernate.engine.query.spi.sql.NativeSQLQuerySpecification;
import org.hibernate.engine.spi.EntityKey;
import org.hibernate.engine.spi.ExceptionConverter;
import org.hibernate.engine.spi.QueryParameters;
import org.hibernate.engine.spi.SessionEventListenerManager;
import org.hibernate.engine.spi.SessionFactoryImplementor;
import org.hibernate.engine.spi.SharedSessionContractImplementor;
import org.hibernate.engine.transaction.internal.TransactionImpl;
import org.hibernate.engine.transaction.spi.TransactionImplementor;
import org.hibernate.id.uuid.StandardRandomStrategy;
import org.hibernate.jpa.internal.util.FlushModeTypeHelper;
import org.hibernate.persister.entity.EntityPersister;
import org.hibernate.procedure.ProcedureCall;
import org.hibernate.procedure.internal.ProcedureCallImpl;
import org.hibernate.procedure.spi.NamedCallableQueryMemento;
import org.hibernate.query.Query;
import org.hibernate.query.hql.spi.NamedHqlQueryMemento;
import org.hibernate.query.spi.QueryEngine;
import org.hibernate.query.spi.QueryImplementor;
import org.hibernate.query.spi.QueryInterpretationCache;
import org.hibernate.query.spi.ScrollableResultsImplementor;
import org.hibernate.query.sql.internal.NativeQueryImpl;
import org.hibernate.query.sql.spi.NamedNativeQueryMemento;
import org.hibernate.query.sql.spi.NativeQueryImplementor;
import org.hibernate.query.sqm.internal.QuerySqmImpl;
import org.hibernate.query.sqm.tree.SqmStatement;
import org.hibernate.query.sqm.tree.delete.SqmDeleteStatement;
import org.hibernate.query.sqm.tree.update.SqmUpdateStatement;
import org.hibernate.resource.jdbc.spi.JdbcSessionContext;
import org.hibernate.resource.jdbc.spi.StatementInspector;
import org.hibernate.resource.transaction.backend.jta.internal.JtaTransactionCoordinatorImpl;
import org.hibernate.resource.transaction.spi.TransactionCoordinator;
import org.hibernate.resource.transaction.spi.TransactionCoordinatorBuilder;
import org.hibernate.type.descriptor.sql.SqlTypeDescriptor;

/**
 * Base class for SharedSessionContract/SharedSessionContractImplementor
 * implementations.  Intended for Session and StatelessSession implementations
 * <P/>
 * NOTE: This implementation defines access to a number of instance state values
 * in a manner that is not exactly concurrent-access safe.  However, a Session/EntityManager
 * is never intended to be used concurrently; therefore the condition is not expected
 * and so a more synchronized/concurrency-safe is not defined to be as negligent
 * (performance-wise) as possible.  Some of these methods include:<ul>
 *     <li>{@link #getEventListenerManager()}</li>
 *     <li>{@link #getJdbcConnectionAccess()}</li>
 *     <li>{@link #getJdbcServices()}</li>
 *     <li>{@link #getTransaction()} (and therefore related methods such as {@link #beginTransaction()}, etc)</li>
 * </ul>
 *
 * @author Steve Ebersole
 */
@SuppressWarnings("WeakerAccess")
public abstract class AbstractSharedSessionContract implements SharedSessionContractImplementor {
	private static final EntityManagerMessageLogger log = HEMLogging.messageLogger( SessionImpl.class );

	private transient SessionFactoryImpl factory;
	private final String tenantIdentifier;
	protected transient FastSessionServices fastSessionServices;
	private UUID sessionIdentifier;

	private transient JdbcConnectionAccess jdbcConnectionAccess;
	private transient JdbcSessionContext jdbcSessionContext;
	private transient JdbcCoordinator jdbcCoordinator;

	private transient TransactionImplementor currentHibernateTransaction;
	private transient TransactionCoordinator transactionCoordinator;
	private transient CacheTransactionSynchronization cacheTransactionSync;

	private final boolean isTransactionCoordinatorShared;
	private final Interceptor interceptor;

	private final TimeZone jdbcTimeZone;

	private FlushMode flushMode;
	private boolean autoJoinTransactions;

	private CacheMode cacheMode;

	protected boolean closed;
	protected boolean waitingForAutoClose;

	// transient & non-final for Serialization purposes - ugh
	private transient SessionEventListenerManagerImpl sessionEventsManager;
	private transient EntityNameResolver entityNameResolver;

	private Integer jdbcBatchSize;

	//Lazily initialized
	private transient ExceptionConverter exceptionConverter;

	public AbstractSharedSessionContract(SessionFactoryImpl factory, SessionCreationOptions options) {
		this.factory = factory;
		this.fastSessionServices = factory.getFastSessionServices();
		this.cacheTransactionSync = factory.getCache().getRegionFactory().createTransactionContext( this );


		this.flushMode = options.getInitialSessionFlushMode();

		this.tenantIdentifier = options.getTenantIdentifier();
		if ( MultiTenancyStrategy.NONE == factory.getSettings().getMultiTenancyStrategy() ) {
			if ( tenantIdentifier != null ) {
				throw new HibernateException( "SessionFactory was not configured for multi-tenancy" );
			}
		}
		else {
			if ( tenantIdentifier == null ) {
				throw new HibernateException( "SessionFactory configured for multi-tenancy, but no tenant identifier specified" );
			}
		}

		this.interceptor = interpret( options.getInterceptor() );
		this.jdbcTimeZone = options.getJdbcTimeZone();
		final List<SessionEventListener> customSessionEventListener = options.getCustomSessionEventListener();
		if ( customSessionEventListener == null ) {
			sessionEventsManager = new SessionEventListenerManagerImpl( fastSessionServices.defaultSessionEventListeners.buildBaseline() );
		}
		else {
			sessionEventsManager = new SessionEventListenerManagerImpl( customSessionEventListener.toArray( new SessionEventListener[0] ) );
		}

		final StatementInspector statementInspector = interpret( options.getStatementInspector() );
		this.jdbcSessionContext = new JdbcSessionContextImpl( this, statementInspector, fastSessionServices );

		this.entityNameResolver = new CoordinatingEntityNameResolver( factory, interceptor );

		if ( options instanceof SharedSessionCreationOptions && ( (SharedSessionCreationOptions) options ).isTransactionCoordinatorShared() ) {
			if ( options.getConnection() != null ) {
				throw new SessionException( "Cannot simultaneously share transaction context and specify connection" );
			}

			this.isTransactionCoordinatorShared = true;

			final SharedSessionCreationOptions sharedOptions = (SharedSessionCreationOptions) options;
			this.transactionCoordinator = sharedOptions.getTransactionCoordinator();
			this.jdbcCoordinator = sharedOptions.getJdbcCoordinator();

			// todo : "wrap" the transaction to no-op cmmit/rollback attempts?
			this.currentHibernateTransaction = sharedOptions.getTransaction();

			if ( sharedOptions.shouldAutoJoinTransactions() ) {
				log.debug(
						"Session creation specified 'autoJoinTransactions', which is invalid in conjunction " +
								"with sharing JDBC connection between sessions; ignoring"
				);
				autoJoinTransactions = false;
			}
			if ( sharedOptions.getPhysicalConnectionHandlingMode() != this.jdbcCoordinator.getLogicalConnection().getConnectionHandlingMode() ) {
				log.debug(
						"Session creation specified 'PhysicalConnectionHandlingMode which is invalid in conjunction " +
								"with sharing JDBC connection between sessions; ignoring"
				);
			}

			addSharedSessionTransactionObserver( transactionCoordinator );
		}
		else {
			this.isTransactionCoordinatorShared = false;
			this.autoJoinTransactions = options.shouldAutoJoinTransactions();
			this.jdbcCoordinator = new JdbcCoordinatorImpl( options.getConnection(), this, fastSessionServices.jdbcServices );
			this.transactionCoordinator = fastSessionServices.transactionCoordinatorBuilder.buildTransactionCoordinator( jdbcCoordinator, this );
		}
	}

	protected void addSharedSessionTransactionObserver(TransactionCoordinator transactionCoordinator) {
	}

	protected void removeSharedSessionTransactionObserver(TransactionCoordinator transactionCoordinator) {
		transactionCoordinator.invalidate();
	}

	@Override
	public boolean shouldAutoJoinTransaction() {
		return autoJoinTransactions;
	}

	private Interceptor interpret(Interceptor interceptor) {
		return interceptor == null ? EmptyInterceptor.INSTANCE : interceptor;
	}

	private StatementInspector interpret(StatementInspector statementInspector) {
		if ( statementInspector == null ) {
			// If there is no StatementInspector specified, map to the call
			//		to the (deprecated) Interceptor #onPrepareStatement method
			return (StatementInspector) interceptor::onPrepareStatement;
		}
		return statementInspector;
	}

	@Override
	public SessionFactoryImplementor getFactory() {
		return factory;
	}

	@Override
	public Interceptor getInterceptor() {
		return interceptor;
	}

	@Override
	public JdbcCoordinator getJdbcCoordinator() {
		return jdbcCoordinator;
	}

	@Override
	public TransactionCoordinator getTransactionCoordinator() {
		return transactionCoordinator;
	}

	@Override
	public JdbcSessionContext getJdbcSessionContext() {
		return this.jdbcSessionContext;
	}

	public EntityNameResolver getEntityNameResolver() {
		return entityNameResolver;
	}

	@Override
	public SessionEventListenerManager getEventListenerManager() {
		return sessionEventsManager;
	}

	@Override
	public UUID getSessionIdentifier() {
		if ( this.sessionIdentifier == null ) {
			//Lazily initialized: otherwise all the UUID generations will cause of significant amount of contention.
			this.sessionIdentifier = StandardRandomStrategy.INSTANCE.generateUUID( null );
		}
		return sessionIdentifier;
	}

	@Override
	public String getTenantIdentifier() {
		return tenantIdentifier;
	}

	@Override
	public boolean isOpen() {
		return !isClosed();
	}

	@Override
	public boolean isClosed() {
		return closed || factory.isClosed();
	}

	@Override
	public void close() {
		if ( closed && !waitingForAutoClose ) {
			return;
		}

		try {
			delayedAfterCompletion();
		}
		catch ( HibernateException e ) {
			if ( getFactory().getSessionFactoryOptions().isJpaBootstrap() ) {
				throw getExceptionConverter().convert( e );
			}
			else {
				throw e;
			}
		}

		if ( sessionEventsManager != null ) {
			sessionEventsManager.end();
		}

		if ( currentHibernateTransaction != null ) {
			currentHibernateTransaction.invalidate();
		}

		if ( transactionCoordinator != null ) {
			removeSharedSessionTransactionObserver( transactionCoordinator );
		}

		try {
			if ( shouldCloseJdbcCoordinatorOnClose( isTransactionCoordinatorShared ) ) {
				jdbcCoordinator.close();
			}
		}
		finally {
			setClosed();
		}
	}

	protected void setClosed() {
		closed = true;
		waitingForAutoClose = false;
		cleanupOnClose();
	}

	protected boolean shouldCloseJdbcCoordinatorOnClose(boolean isTransactionCoordinatorShared) {
		return true;
	}

	protected void cleanupOnClose() {
		// nothing to do in base impl, here for SessionImpl hook
	}

	@Override
	public boolean isOpenOrWaitingForAutoClose() {
		return !isClosed() || waitingForAutoClose;
	}

	@Override
	public void checkOpen(boolean markForRollbackIfClosed) {
		if ( isClosed() ) {
			if ( markForRollbackIfClosed && transactionCoordinator.isTransactionActive() ) {
				markForRollbackOnly();
			}
			throw new IllegalStateException( "Session/EntityManager is closed" );
		}
	}

	@Override
	public void prepareForQueryExecution(boolean requiresTxn) {
		checkOpen();
		checkTransactionSynchStatus();

		if ( requiresTxn && !isTransactionInProgress() ) {
			throw new TransactionRequiredException(
					"Query requires transaction be in progress, but no transaction is known to be in progress"
			);
		}
	}

	protected void checkOpenOrWaitingForAutoClose() {
		if ( !waitingForAutoClose ) {
			checkOpen();
		}
	}

	/**
	 * @deprecated (since 5.2) use {@link #checkOpen()} instead
	 */
	@Deprecated
	protected void errorIfClosed() {
		checkOpen();
	}

	@Override
	public void markForRollbackOnly() {
		try {
			accessTransaction().markRollbackOnly();
		}
		catch (Exception ignore) {
		}
	}

	@Override
	public boolean isTransactionInProgress() {
		if ( waitingForAutoClose ) {
			return factory.isOpen() && transactionCoordinator.isTransactionActive();
		}
		return !isClosed() && transactionCoordinator.isTransactionActive();
	}

	@Override
	public void checkTransactionNeededForUpdateOperation(String exceptionMessage) {
		if ( fastSessionServices.disallowOutOfTransactionUpdateOperations && !isTransactionInProgress() ) {
			throw new TransactionRequiredException( exceptionMessage );
		}
	}

	@Override
	public Transaction getTransaction() throws HibernateException {
		if ( ! fastSessionServices.isJtaTransactionAccessible ) {
			throw new IllegalStateException(
					"Transaction is not accessible when using JTA with JPA-compliant transaction access enabled"
			);
		}
		return accessTransaction();
	}

	@Override
	public Transaction accessTransaction() {
		if ( this.currentHibernateTransaction == null ) {
			this.currentHibernateTransaction = new TransactionImpl(
					getTransactionCoordinator(),
					this
			);
		}
		if ( !isClosed() || ( waitingForAutoClose && factory.isOpen() ) ) {
			getTransactionCoordinator().pulse();
		}
		return this.currentHibernateTransaction;
	}

	@Override
	public void startTransactionBoundary() {
		this.getCacheTransactionSynchronization().transactionJoined();
	}

	@Override
	public void beforeTransactionCompletion() {
		getCacheTransactionSynchronization().transactionCompleting();
	}

	@Override
	public void afterTransactionCompletion(boolean successful, boolean delayed) {
		getCacheTransactionSynchronization().transactionCompleted( successful );
	}

	@Override
	public CacheTransactionSynchronization getCacheTransactionSynchronization() {
		return cacheTransactionSync;
	}

	@Override
	public long getTransactionStartTimestamp() {
		return getCacheTransactionSynchronization().getCurrentTransactionStartTimestamp();
	}

	@Override
	public Transaction beginTransaction() {
		checkOpen();

		Transaction result = getTransaction();
		result.begin();

		return result;
	}

	protected void checkTransactionSynchStatus() {
		pulseTransactionCoordinator();
		delayedAfterCompletion();
	}

	protected void pulseTransactionCoordinator() {
		if ( !isClosed() ) {
			transactionCoordinator.pulse();
		}
	}

	protected void delayedAfterCompletion() {
		if ( transactionCoordinator instanceof JtaTransactionCoordinatorImpl ) {
			( (JtaTransactionCoordinatorImpl) transactionCoordinator ).getSynchronizationCallbackCoordinator()
					.processAnyDelayedAfterCompletion();
		}
	}

	protected TransactionImplementor getCurrentTransaction() {
		return currentHibernateTransaction;
	}

	@Override
	public boolean isConnected() {
		pulseTransactionCoordinator();
		return jdbcCoordinator.getLogicalConnection().isOpen();
	}

	@Override
	public JdbcConnectionAccess getJdbcConnectionAccess() {
		// See class-level JavaDocs for a discussion of the concurrent-access safety of this method
		if ( jdbcConnectionAccess == null ) {
			if ( ! fastSessionServices.requiresMultiTenantConnectionProvider ) {
				jdbcConnectionAccess = new NonContextualJdbcConnectionAccess(
						getEventListenerManager(),
						fastSessionServices.connectionProvider
				);
			}
			else {
				jdbcConnectionAccess = new ContextualJdbcConnectionAccess(
						getTenantIdentifier(),
						getEventListenerManager(),
						fastSessionServices.multiTenantConnectionProvider
				);
			}
		}
		return jdbcConnectionAccess;
	}

	@Override
	public EntityKey generateEntityKey(Serializable id, EntityPersister persister) {
		return new EntityKey( id, persister );
	}

	@Override
	public boolean useStreamForLobBinding() {
		return fastSessionServices.useStreamForLobBinding;
	}

	@Override
	public LobCreator getLobCreator() {
		return Hibernate.getLobCreator( this );
	}

	@Override
	public <T> T execute(final LobCreationContext.Callback<T> callback) {
		return getJdbcCoordinator().coordinateWork(
				(workExecutor, connection) -> {
					try {
						return callback.executeOnConnection( connection );
					}
					catch (SQLException e) {
						throw getExceptionConverter().convert(
								e,
								"Error creating contextual LOB : " + e.getMessage()
						);
					}
				}
		);
	}

	@Override
	public SqlTypeDescriptor remapSqlTypeDescriptor(SqlTypeDescriptor sqlTypeDescriptor) {
		return fastSessionServices.remapSqlTypeDescriptor( sqlTypeDescriptor );
	}

	@Override
	public TimeZone getJdbcTimeZone() {
		return jdbcTimeZone;
	}

	@Override
	public JdbcServices getJdbcServices() {
		return getFactory().getJdbcServices();
	}

	@Override
	public void setFlushMode(FlushMode flushMode) {
		setHibernateFlushMode( flushMode );
	}

	@Override
	public FlushModeType getFlushMode() {
		checkOpen();
		return FlushModeTypeHelper.getFlushModeType( this.flushMode );
	}

	@Override
	public void setHibernateFlushMode(FlushMode flushMode) {
		this.flushMode = flushMode;
	}

	@Override
	public FlushMode getHibernateFlushMode() {
		return flushMode;
	}

	@Override
	public CacheMode getCacheMode() {
		return cacheMode;
	}

	@Override
	public void setCacheMode(CacheMode cacheMode) {
		this.cacheMode = cacheMode;
	}


	// ~~~~~~~~~~~~~~~~~~~~~~~~~~~~~~~~~~~~~~~~~~~~~~~~~~~~~~~~~~~~~~~~~~~~~~~~
	// dynamic HQL handling

	@Override
<<<<<<< HEAD
	public QueryImplementor createQuery(String queryString) {
		return createQuery( queryString, null );
=======
	public QueryImplementor getNamedQuery(String name) {
		checkOpen();
		pulseTransactionCoordinator();
		delayedAfterCompletion();

		// look as HQL/JPQL first
		final NamedQueryDefinition queryDefinition = factory.getNamedQueryRepository().getNamedQueryDefinition( name );
		if ( queryDefinition != null ) {
			return createQuery( queryDefinition );
		}

		// then as a native query
		final NamedSQLQueryDefinition nativeQueryDefinition = factory.getNamedQueryRepository().getNamedSQLQueryDefinition( name );
		if ( nativeQueryDefinition != null ) {
			return createNativeQuery( nativeQueryDefinition, true );
		}

		throw getExceptionConverter().convert( new IllegalArgumentException( "No query defined for that name [" + name + "]" ) );
	}

	protected QueryImplementor createQuery(NamedQueryDefinition queryDefinition) {
		String queryString = queryDefinition.getQueryString();
		final QueryImpl query = new QueryImpl(
				this,
				getQueryPlan( queryString, false ).getParameterMetadata(),
				queryString
		);
		applyQuerySettingsAndHints( query );
		query.setHibernateFlushMode( queryDefinition.getFlushMode() );
		query.setComment( queryDefinition.getComment() != null ? queryDefinition.getComment() : queryDefinition.getName() );
		if ( queryDefinition.getLockOptions() != null ) {
			query.setLockOptions( queryDefinition.getLockOptions() );
		}

		initQueryFromNamedDefinition( query, queryDefinition );

		return query;
	}

	private NativeQueryImplementor createNativeQuery(NamedSQLQueryDefinition queryDefinition, boolean isOrdinalParameterZeroBased) {
		final ParameterMetadata parameterMetadata = factory.getQueryPlanCache().getSQLParameterMetadata(
				queryDefinition.getQueryString(),
				isOrdinalParameterZeroBased
		);
		return getNativeQueryImplementor( queryDefinition, parameterMetadata );
	}

	private NativeQueryImplementor getNativeQueryImplementor(
			NamedSQLQueryDefinition queryDefinition,
			ParameterMetadata parameterMetadata) {
		final NativeQueryImpl query = new NativeQueryImpl(
				queryDefinition,
				this,
				parameterMetadata
		);
		applyQuerySettingsAndHints( query );
		query.setComment( queryDefinition.getComment() != null ? queryDefinition.getComment() : queryDefinition.getName() );

		initQueryFromNamedDefinition( query, queryDefinition );

		return query;
	}

	protected void initQueryFromNamedDefinition(Query query, NamedQueryDefinition nqd) {
		// todo : cacheable and readonly should be Boolean rather than boolean...
		query.setCacheable( nqd.isCacheable() );
		query.setCacheRegion( nqd.getCacheRegion() );
		query.setReadOnly( nqd.isReadOnly() );

		if ( nqd.getTimeout() != null ) {
			query.setTimeout( nqd.getTimeout() );
		}
		if ( nqd.getFetchSize() != null ) {
			query.setFetchSize( nqd.getFetchSize() );
		}
		if ( nqd.getCacheMode() != null ) {
			query.setCacheMode( nqd.getCacheMode() );
		}
		if ( nqd.getComment() != null ) {
			query.setComment( nqd.getComment() );
		}
		if ( nqd.getFirstResult() != null ) {
			query.setFirstResult( nqd.getFirstResult() );
		}
		if ( nqd.getMaxResults() != null ) {
			query.setMaxResults( nqd.getMaxResults() );
		}
		if ( nqd.getFlushMode() != null ) {
			query.setHibernateFlushMode( nqd.getFlushMode() );
		}
>>>>>>> 5d4eb800
	}

	@Override
	@SuppressWarnings("unchecked")
	public <T> QueryImplementor<T> createQuery(String queryString, Class<T> resultClass) {
		checkOpen();
		pulseTransactionCoordinator();
		delayedAfterCompletion();

		try {
			final QueryEngine queryEngine = getFactory().getQueryEngine();
			final QueryInterpretationCache interpretationCache = queryEngine.getInterpretationCache();
			final SqmStatement sqm = interpretationCache.resolveSqmStatement(
					queryString,
					s -> queryEngine.getHqlTranslator().interpret( queryString )
			);
<<<<<<< HEAD

			final QuerySqmImpl query = new QuerySqmImpl(
					queryString,
					sqm,
					resultClass,
					this
			);

			query.setComment( queryString );
			applyQuerySettingsAndHints( query );

=======
			applyQuerySettingsAndHints( query );
			query.setComment( queryString );
>>>>>>> 5d4eb800
			return query;
		}
		catch (RuntimeException e) {
			markForRollbackOnly();
			throw getExceptionConverter().convert( e );
		}
	}


	// ~~~~~~~~~~~~~~~~~~~~~~~~~~~~~~~~~~~~~~~~~~~~~~~~~~~~~~~~~~~~~~~~~~~~~~~~
	// dynamic native (SQL) query handling

	@Override
	public NativeQueryImplementor createNativeQuery(String sqlString) {
		return getNativeQueryImplementor( sqlString );
	}

	protected NativeQueryImplementor getNativeQueryImplementor(String queryString) {
		checkOpen();
		pulseTransactionCoordinator();
		delayedAfterCompletion();

		try {
			NativeQueryImpl query = new NativeQueryImpl( queryString, this );
			query.setComment( "dynamic native SQL query" );
			return query;
		}
		catch (RuntimeException he) {
			throw getExceptionConverter().convert( he );
		}
	}

	@Override
	@SuppressWarnings("unchecked")
	public NativeQueryImplementor createNativeQuery(String sqlString, Class resultClass) {
		checkOpen();
		pulseTransactionCoordinator();
		delayedAfterCompletion();

		try {
			NativeQueryImplementor query = createNativeQuery( sqlString );
			query.addEntity( "alias1", resultClass.getName(), LockMode.READ );
			return query;
		}
		catch (RuntimeException he) {
			throw getExceptionConverter().convert( he );
		}
	}

	@Override
	public NativeQueryImplementor createNativeQuery(String sqlString, String resultSetMapping) {
//		checkOpen();
//		pulseTransactionCoordinator();
//		delayedAfterCompletion();
//
//		final NativeQueryImplementor query;
//		try {
//			if ( StringHelper.isNotEmpty( resultSetMapping ) ) {
//				final ResultSetMappingDescriptor resultSetMappingDescriptor = getFactory().getQueryEngine()
//						.getNamedQueryRepository()
//						.getResultSetMappingDescriptor( resultSetMapping );
//
//				if ( resultSetMappingDescriptor == null ) {
//					throw new HibernateException( "Could not resolve specified result-set mapping name : " + resultSetMapping );
//				}
//
//				query = new NativeQueryImpl( sqlString, resultSetMappingDescriptor, this );
//			}
//			else {
//				query = new NativeQueryImpl( sqlString, this );
//			}
//		}
//		catch (RuntimeException he) {
//			throw getExceptionConverter().convert( he );
//		}
//
//		return query;
		throw new NotYetImplementedFor6Exception( getClass() );
	}


	// ~~~~~~~~~~~~~~~~~~~~~~~~~~~~~~~~~~~~~~~~~~~~~~~~~~~~~~~~~~~~~~~~~~~~~~~~
	// named query handling

	@Override
	public QueryImplementor getNamedQuery(String queryName) {
		return buildNamedQuery( queryName, null );
	}

	@Override
	public QueryImplementor createNamedQuery(String name) {
		return buildNamedQuery( name, null );
	}

	@Override
	public <R> QueryImplementor<R> createNamedQuery(String name, Class<R> resultClass) {
		return buildNamedQuery( name, resultClass );
	}

<<<<<<< HEAD
	protected <T> QueryImplementor<T> buildNamedQuery(String queryName, Class<T> resultType) {
		checkOpen();
		pulseTransactionCoordinator();
		delayedAfterCompletion();

		// this method can be called for either a named HQL query or a named native query
=======
	@SuppressWarnings({"WeakerAccess", "unchecked"})
	protected <T> NativeQueryImplementor createNativeQuery(NamedSQLQueryDefinition queryDefinition, Class<T> resultType) {
		if ( resultType != null && !Tuple.class.equals( resultType ) ) {
			resultClassChecking( resultType, queryDefinition );
		}

		final NativeQueryImpl query = new NativeQueryImpl(
				queryDefinition,
				this,
				factory.getQueryPlanCache().getSQLParameterMetadata( queryDefinition.getQueryString(), false )
		);
		if ( Tuple.class.equals( resultType ) ) {
			query.setResultTransformer( new NativeQueryTupleTransformer() );
		}
		applyQuerySettingsAndHints( query );
		query.setHibernateFlushMode( queryDefinition.getFlushMode() );
		query.setComment( queryDefinition.getComment() != null ? queryDefinition.getComment() : queryDefinition.getName() );
		if ( queryDefinition.getLockOptions() != null ) {
			query.setLockOptions( queryDefinition.getLockOptions() );
		}

		initQueryFromNamedDefinition( query, queryDefinition );
>>>>>>> 5d4eb800

		// first see if it is a named HQL query
		final NamedHqlQueryMemento namedHqlDescriptor = getFactory().getQueryEngine()
				.getNamedQueryRepository()
				.getHqlQueryMemento( queryName );

		if ( namedHqlDescriptor != null ) {
			return namedHqlDescriptor.toQuery( this, resultType );
		}

		// otherwise, see if it is a named native query
		final NamedNativeQueryMemento namedNativeDescriptor = getFactory().getQueryEngine()
				.getNamedQueryRepository()
				.getNativeQueryMemento( queryName );

		if ( namedNativeDescriptor != null ) {
			return namedNativeDescriptor.toQuery( this, resultType );
		}

		// todo (6.0) : allow this for named stored procedures as well?
		//		ultimately they are treated as a Query

		throw getExceptionConverter().convert( new IllegalArgumentException( "No query defined for that name [" + queryName + "]" ) );
	}

	protected void applyQuerySettingsAndHints(Query query) {
	}

	@Override
	public NativeQueryImplementor getNamedNativeQuery(String queryName) {
		final NamedNativeQueryMemento namedNativeDescriptor = getFactory().getQueryEngine()
				.getNamedQueryRepository()
				.getNativeQueryMemento( queryName );

		if ( namedNativeDescriptor != null ) {
			return namedNativeDescriptor.toQuery( this );
		}

		throw getExceptionConverter().convert( new IllegalArgumentException( "No query defined for that name [" + queryName + "]" ) );
	}

	@Override
	public NativeQueryImplementor getNamedNativeQuery(String queryName, String resultSetMapping) {
		final NamedNativeQueryMemento namedNativeDescriptor = getFactory().getQueryEngine()
				.getNamedQueryRepository()
				.getNativeQueryMemento( queryName );

		if ( namedNativeDescriptor != null ) {
			return namedNativeDescriptor.toQuery( this, resultSetMapping );
		}

		throw getExceptionConverter().convert( new IllegalArgumentException( "No query defined for that name [" + queryName + "]" ) );
	}

<<<<<<< HEAD
=======
	@Override
	public NativeQueryImplementor createSQLQuery(String queryString) {
		return getNativeQueryImplementor( queryString, true );
	}

	protected NativeQueryImplementor getNativeQueryImplementor(
			String queryString,
			boolean isOrdinalParameterZeroBased) {
		checkOpen();
		pulseTransactionCoordinator();
		delayedAfterCompletion();

		try {
			NativeQueryImpl query = new NativeQueryImpl(
					queryString,
					false,
					this,
					getFactory().getQueryPlanCache().getSQLParameterMetadata( queryString, isOrdinalParameterZeroBased )
			);
			query.setComment( "dynamic native SQL query" );
			applyQuerySettingsAndHints( query );
			return query;
		}
		catch ( RuntimeException he ) {
			throw getExceptionConverter().convert( he );
		}
	}


	@Override
	public NativeQueryImplementor getNamedSQLQuery(String name) {
		return getNamedNativeQuery( name );
	}
>>>>>>> 5d4eb800

	@Override
	@SuppressWarnings("UnnecessaryLocalVariable")
	public ProcedureCall getNamedProcedureCall(String name) {
		checkOpen();

		final NamedCallableQueryMemento memento = factory.getQueryEngine().getNamedQueryRepository().getCallableQueryMemento( name );
		if ( memento == null ) {
			throw new IllegalArgumentException(
					"Could not find named stored procedure call with that registration name : " + name
			);
		}
		final ProcedureCall procedureCall = memento.makeProcedureCall( this );
//		procedureCall.setComment( "Named stored procedure call [" + name + "]" );
		return procedureCall;
	}


	// ~~~~~~~~~~~~~~~~~~~~~~~~~~~~~~~~~~~~~~~~~~~~~~~~~~~~~~~~~~~~~~~~~~~~~~~~
	// dynamic ProcedureCall support

	@Override
	@SuppressWarnings("UnnecessaryLocalVariable")
	public ProcedureCall createStoredProcedureCall(String procedureName) {
		checkOpen();
		final ProcedureCall procedureCall = new ProcedureCallImpl( this, procedureName );
//		call.setComment( "Dynamic stored procedure call" );
		return procedureCall;
	}

	@Override
	@SuppressWarnings("UnnecessaryLocalVariable")
	public ProcedureCall createStoredProcedureCall(String procedureName, Class... resultClasses) {
		checkOpen();
		final ProcedureCall procedureCall = new ProcedureCallImpl( this, procedureName, resultClasses );
//		call.setComment( "Dynamic stored procedure call" );
		return procedureCall;
	}

	@Override
	@SuppressWarnings("UnnecessaryLocalVariable")
	public ProcedureCall createStoredProcedureCall(String procedureName, String... resultSetMappings) {
		checkOpen();
		final ProcedureCall procedureCall = new ProcedureCallImpl( this, procedureName, resultSetMappings );
//		call.setComment( "Dynamic stored procedure call" );
		return procedureCall;
	}

	protected abstract Object load(String entityName, Serializable identifier);

	@Override
	public List list(NativeSQLQuerySpecification spec, QueryParameters queryParameters) {
//		return listCustomQuery( getNativeQueryPlan( spec ).getCustomQuery(), queryParameters );
		throw new NotYetImplementedFor6Exception( getClass() );
	}

	@Override
	public ScrollableResultsImplementor scroll(NativeSQLQuerySpecification spec, QueryParameters queryParameters) {
//		return scrollCustomQuery( getNativeQueryPlan( spec ).getCustomQuery(), queryParameters );
		throw new NotYetImplementedFor6Exception( getClass() );
	}

	@Override
	public ExceptionConverter getExceptionConverter() {
		if ( exceptionConverter == null ) {
			exceptionConverter = new ExceptionConverterImpl( this );
		}
		return exceptionConverter;
	}

	public Integer getJdbcBatchSize() {
		return jdbcBatchSize;
	}

	@Override
	public void setJdbcBatchSize(Integer jdbcBatchSize) {
		this.jdbcBatchSize = jdbcBatchSize;
	}

	@Override
	public CriteriaBuilder getCriteriaBuilder() {
		checkOpen();
		return getFactory().getCriteriaBuilder();
	}

	@Override
	public <T> QueryImplementor<T> createQuery(CriteriaQuery<T> criteriaQuery) {
		checkOpen();

		try {
			return new QuerySqmImpl<>(
					"<criteria>",
					(SqmStatement) criteriaQuery,
					criteriaQuery.getResultType(),
					this
			);
		}
		catch ( RuntimeException e ) {
			throw getExceptionConverter().convert( e );
		}
	}

	@Override
	public QueryImplementor createQuery(CriteriaUpdate criteriaUpdate) {
		checkOpen();
		try {
			return new QuerySqmImpl<>(
					"<criteria>",
					(SqmUpdateStatement) criteriaUpdate,
					null,
					this
			);
		}
		catch ( RuntimeException e ) {
			throw getExceptionConverter().convert( e );
		}
	}

	@Override
	public QueryImplementor createQuery(CriteriaDelete criteriaDelete) {
		checkOpen();
		try {
			return new QuerySqmImpl<>(
					"<criteria>",
					(SqmDeleteStatement) criteriaDelete,
					null,
					this
			);
		}
		catch ( RuntimeException e ) {
			throw getExceptionConverter().convert( e );
		}
	}


	@SuppressWarnings("unused")
	private void writeObject(ObjectOutputStream oos) throws IOException {
		if ( log.isTraceEnabled() ) {
			log.trace( "Serializing " + getClass().getSimpleName() + " [" );
		}


		if ( !jdbcCoordinator.isReadyForSerialization() ) {
			// throw a more specific (helpful) exception message when this happens from Session,
			//		as opposed to more generic exception from jdbcCoordinator#serialize call later
			throw new IllegalStateException( "Cannot serialize " + getClass().getSimpleName() + " [" + getSessionIdentifier() + "] while connected" );
		}

		if ( isTransactionCoordinatorShared ) {
			throw new IllegalStateException( "Cannot serialize " + getClass().getSimpleName() + " [" + getSessionIdentifier() + "] as it has a shared TransactionCoordinator" );
		}

		// todo : (5.2) come back and review serialization plan...
		//		this was done quickly during initial HEM consolidation into CORE and is likely not perfect :)
		//
		//		be sure to review state fields in terms of transient modifiers

		// ~~~~~~~~~~~~~~~~~~~~~~~~~~~~~~~~~~~~~~~~~~~~~~~~~~~~~~~~~~~~~~~~~~~~
		// Step 1 :: write non-transient state...
		oos.defaultWriteObject();

		// ~~~~~~~~~~~~~~~~~~~~~~~~~~~~~~~~~~~~~~~~~~~~~~~~~~~~~~~~~~~~~~~~~~~~
		// Step 2 :: write transient state...
		// 		-- see concurrent access discussion

		factory.serialize( oos );
		oos.writeObject( jdbcSessionContext.getStatementInspector() );
		jdbcCoordinator.serialize( oos );
	}

	private void readObject(ObjectInputStream ois) throws IOException, ClassNotFoundException, SQLException {
		if ( log.isTraceEnabled() ) {
			log.trace( "Deserializing " + getClass().getSimpleName() );
		}

		// ~~~~~~~~~~~~~~~~~~~~~~~~~~~~~~~~~~~~~~~~~~~~~~~~~~~~~~~~~~~~~~~~~~~~
		// Step 1 :: read back non-transient state...
		ois.defaultReadObject();

		// ~~~~~~~~~~~~~~~~~~~~~~~~~~~~~~~~~~~~~~~~~~~~~~~~~~~~~~~~~~~~~~~~~~~~
		// Step 2 :: read back transient state...
		//		-- see above

		factory = SessionFactoryImpl.deserialize( ois );
		fastSessionServices = factory.getFastSessionServices();
		sessionEventsManager = new SessionEventListenerManagerImpl( fastSessionServices.defaultSessionEventListeners.buildBaseline() );
		jdbcSessionContext = new JdbcSessionContextImpl( this, (StatementInspector) ois.readObject(), fastSessionServices );
		jdbcCoordinator = JdbcCoordinatorImpl.deserialize( ois, this );

		cacheTransactionSync = factory.getCache().getRegionFactory().createTransactionContext( this );

		transactionCoordinator = factory.getServiceRegistry()
				.getService( TransactionCoordinatorBuilder.class )
				.buildTransactionCoordinator( jdbcCoordinator, this );

		entityNameResolver = new CoordinatingEntityNameResolver( factory, interceptor );
	}

}<|MERGE_RESOLUTION|>--- conflicted
+++ resolved
@@ -58,6 +58,7 @@
 import org.hibernate.procedure.internal.ProcedureCallImpl;
 import org.hibernate.procedure.spi.NamedCallableQueryMemento;
 import org.hibernate.query.Query;
+import org.hibernate.query.hql.spi.HqlQueryImplementor;
 import org.hibernate.query.hql.spi.NamedHqlQueryMemento;
 import org.hibernate.query.spi.QueryEngine;
 import org.hibernate.query.spi.QueryImplementor;
@@ -599,101 +600,8 @@
 	// dynamic HQL handling
 
 	@Override
-<<<<<<< HEAD
 	public QueryImplementor createQuery(String queryString) {
 		return createQuery( queryString, null );
-=======
-	public QueryImplementor getNamedQuery(String name) {
-		checkOpen();
-		pulseTransactionCoordinator();
-		delayedAfterCompletion();
-
-		// look as HQL/JPQL first
-		final NamedQueryDefinition queryDefinition = factory.getNamedQueryRepository().getNamedQueryDefinition( name );
-		if ( queryDefinition != null ) {
-			return createQuery( queryDefinition );
-		}
-
-		// then as a native query
-		final NamedSQLQueryDefinition nativeQueryDefinition = factory.getNamedQueryRepository().getNamedSQLQueryDefinition( name );
-		if ( nativeQueryDefinition != null ) {
-			return createNativeQuery( nativeQueryDefinition, true );
-		}
-
-		throw getExceptionConverter().convert( new IllegalArgumentException( "No query defined for that name [" + name + "]" ) );
-	}
-
-	protected QueryImplementor createQuery(NamedQueryDefinition queryDefinition) {
-		String queryString = queryDefinition.getQueryString();
-		final QueryImpl query = new QueryImpl(
-				this,
-				getQueryPlan( queryString, false ).getParameterMetadata(),
-				queryString
-		);
-		applyQuerySettingsAndHints( query );
-		query.setHibernateFlushMode( queryDefinition.getFlushMode() );
-		query.setComment( queryDefinition.getComment() != null ? queryDefinition.getComment() : queryDefinition.getName() );
-		if ( queryDefinition.getLockOptions() != null ) {
-			query.setLockOptions( queryDefinition.getLockOptions() );
-		}
-
-		initQueryFromNamedDefinition( query, queryDefinition );
-
-		return query;
-	}
-
-	private NativeQueryImplementor createNativeQuery(NamedSQLQueryDefinition queryDefinition, boolean isOrdinalParameterZeroBased) {
-		final ParameterMetadata parameterMetadata = factory.getQueryPlanCache().getSQLParameterMetadata(
-				queryDefinition.getQueryString(),
-				isOrdinalParameterZeroBased
-		);
-		return getNativeQueryImplementor( queryDefinition, parameterMetadata );
-	}
-
-	private NativeQueryImplementor getNativeQueryImplementor(
-			NamedSQLQueryDefinition queryDefinition,
-			ParameterMetadata parameterMetadata) {
-		final NativeQueryImpl query = new NativeQueryImpl(
-				queryDefinition,
-				this,
-				parameterMetadata
-		);
-		applyQuerySettingsAndHints( query );
-		query.setComment( queryDefinition.getComment() != null ? queryDefinition.getComment() : queryDefinition.getName() );
-
-		initQueryFromNamedDefinition( query, queryDefinition );
-
-		return query;
-	}
-
-	protected void initQueryFromNamedDefinition(Query query, NamedQueryDefinition nqd) {
-		// todo : cacheable and readonly should be Boolean rather than boolean...
-		query.setCacheable( nqd.isCacheable() );
-		query.setCacheRegion( nqd.getCacheRegion() );
-		query.setReadOnly( nqd.isReadOnly() );
-
-		if ( nqd.getTimeout() != null ) {
-			query.setTimeout( nqd.getTimeout() );
-		}
-		if ( nqd.getFetchSize() != null ) {
-			query.setFetchSize( nqd.getFetchSize() );
-		}
-		if ( nqd.getCacheMode() != null ) {
-			query.setCacheMode( nqd.getCacheMode() );
-		}
-		if ( nqd.getComment() != null ) {
-			query.setComment( nqd.getComment() );
-		}
-		if ( nqd.getFirstResult() != null ) {
-			query.setFirstResult( nqd.getFirstResult() );
-		}
-		if ( nqd.getMaxResults() != null ) {
-			query.setMaxResults( nqd.getMaxResults() );
-		}
-		if ( nqd.getFlushMode() != null ) {
-			query.setHibernateFlushMode( nqd.getFlushMode() );
-		}
->>>>>>> 5d4eb800
 	}
 
 	@Override
@@ -710,7 +618,6 @@
 					queryString,
 					s -> queryEngine.getHqlTranslator().interpret( queryString )
 			);
-<<<<<<< HEAD
 
 			final QuerySqmImpl query = new QuerySqmImpl(
 					queryString,
@@ -719,13 +626,9 @@
 					this
 			);
 
-			query.setComment( queryString );
-			applyQuerySettingsAndHints( query );
-
-=======
 			applyQuerySettingsAndHints( query );
 			query.setComment( queryString );
->>>>>>> 5d4eb800
+
 			return query;
 		}
 		catch (RuntimeException e) {
@@ -751,6 +654,7 @@
 		try {
 			NativeQueryImpl query = new NativeQueryImpl( queryString, this );
 			query.setComment( "dynamic native SQL query" );
+			applyQuerySettingsAndHints( query );
 			return query;
 		}
 		catch (RuntimeException he) {
@@ -825,37 +729,12 @@
 		return buildNamedQuery( name, resultClass );
 	}
 
-<<<<<<< HEAD
 	protected <T> QueryImplementor<T> buildNamedQuery(String queryName, Class<T> resultType) {
 		checkOpen();
 		pulseTransactionCoordinator();
 		delayedAfterCompletion();
 
 		// this method can be called for either a named HQL query or a named native query
-=======
-	@SuppressWarnings({"WeakerAccess", "unchecked"})
-	protected <T> NativeQueryImplementor createNativeQuery(NamedSQLQueryDefinition queryDefinition, Class<T> resultType) {
-		if ( resultType != null && !Tuple.class.equals( resultType ) ) {
-			resultClassChecking( resultType, queryDefinition );
-		}
-
-		final NativeQueryImpl query = new NativeQueryImpl(
-				queryDefinition,
-				this,
-				factory.getQueryPlanCache().getSQLParameterMetadata( queryDefinition.getQueryString(), false )
-		);
-		if ( Tuple.class.equals( resultType ) ) {
-			query.setResultTransformer( new NativeQueryTupleTransformer() );
-		}
-		applyQuerySettingsAndHints( query );
-		query.setHibernateFlushMode( queryDefinition.getFlushMode() );
-		query.setComment( queryDefinition.getComment() != null ? queryDefinition.getComment() : queryDefinition.getName() );
-		if ( queryDefinition.getLockOptions() != null ) {
-			query.setLockOptions( queryDefinition.getLockOptions() );
-		}
-
-		initQueryFromNamedDefinition( query, queryDefinition );
->>>>>>> 5d4eb800
 
 		// first see if it is a named HQL query
 		final NamedHqlQueryMemento namedHqlDescriptor = getFactory().getQueryEngine()
@@ -863,7 +742,10 @@
 				.getHqlQueryMemento( queryName );
 
 		if ( namedHqlDescriptor != null ) {
-			return namedHqlDescriptor.toQuery( this, resultType );
+			HqlQueryImplementor query = namedHqlDescriptor.toQuery( this, resultType );
+			query.setComment( "dynamic native SQL query" );
+			applyQuerySettingsAndHints( query );
+			return query;
 		}
 
 		// otherwise, see if it is a named native query
@@ -872,7 +754,10 @@
 				.getNativeQueryMemento( queryName );
 
 		if ( namedNativeDescriptor != null ) {
-			return namedNativeDescriptor.toQuery( this, resultType );
+			NativeQueryImplementor query = namedNativeDescriptor.toQuery( this, resultType );
+			query.setComment( "dynamic native SQL query" );
+			applyQuerySettingsAndHints( query );
+			return query;
 		}
 
 		// todo (6.0) : allow this for named stored procedures as well?
@@ -910,42 +795,6 @@
 		throw getExceptionConverter().convert( new IllegalArgumentException( "No query defined for that name [" + queryName + "]" ) );
 	}
 
-<<<<<<< HEAD
-=======
-	@Override
-	public NativeQueryImplementor createSQLQuery(String queryString) {
-		return getNativeQueryImplementor( queryString, true );
-	}
-
-	protected NativeQueryImplementor getNativeQueryImplementor(
-			String queryString,
-			boolean isOrdinalParameterZeroBased) {
-		checkOpen();
-		pulseTransactionCoordinator();
-		delayedAfterCompletion();
-
-		try {
-			NativeQueryImpl query = new NativeQueryImpl(
-					queryString,
-					false,
-					this,
-					getFactory().getQueryPlanCache().getSQLParameterMetadata( queryString, isOrdinalParameterZeroBased )
-			);
-			query.setComment( "dynamic native SQL query" );
-			applyQuerySettingsAndHints( query );
-			return query;
-		}
-		catch ( RuntimeException he ) {
-			throw getExceptionConverter().convert( he );
-		}
-	}
-
-
-	@Override
-	public NativeQueryImplementor getNamedSQLQuery(String name) {
-		return getNamedNativeQuery( name );
-	}
->>>>>>> 5d4eb800
 
 	@Override
 	@SuppressWarnings("UnnecessaryLocalVariable")
