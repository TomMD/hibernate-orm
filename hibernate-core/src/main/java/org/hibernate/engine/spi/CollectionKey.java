/*
 * Hibernate, Relational Persistence for Idiomatic Java
 *
 * Copyright (c) 2008-2011, Red Hat Inc. or third-party contributors as
 * indicated by the @author tags or express copyright attribution
 * statements applied by the authors.  All third-party contributions are
 * distributed under license by Red Hat Inc.
 *
 * This copyrighted material is made available to anyone wishing to use, modify,
 * copy, or redistribute it subject to the terms and conditions of the GNU
 * Lesser General Public License, as published by the Free Software Foundation.
 *
 * This program is distributed in the hope that it will be useful,
 * but WITHOUT ANY WARRANTY; without even the implied warranty of MERCHANTABILITY
 * or FITNESS FOR A PARTICULAR PURPOSE.  See the GNU Lesser General Public License
 * for more details.
 *
 * You should have received a copy of the GNU Lesser General Public License
 * along with this distribution; if not, write to:
 * Free Software Foundation, Inc.
 * 51 Franklin Street, Fifth Floor
 * Boston, MA  02110-1301  USA
 */
package org.hibernate.engine.spi;

import java.io.IOException;
import java.io.ObjectInputStream;
import java.io.ObjectOutputStream;
import java.io.Serializable;

import org.hibernate.EntityMode;
import org.hibernate.persister.collection.CollectionPersister;
import org.hibernate.pretty.MessageHelper;
import org.hibernate.type.Type;

/**
 * Uniquely identifies a collection instance in a particular session.
 *
 * @author Gavin King
 */
public final class CollectionKey implements Serializable {
	private final String role;
	private final Serializable key;
	private final Type keyType;
	private final SessionFactoryImplementor factory;
	private final int hashCode;
	private EntityMode entityMode;

	public CollectionKey(CollectionPersister persister, Serializable key) {
		this(
				persister.getRole(),
				key,
				persister.getKeyType(),
				persister.getOwnerEntityPersister().getEntityMetamodel().getEntityMode(),
				persister.getFactory()
		);
	}

	public CollectionKey(CollectionPersister persister, Serializable key, EntityMode em) {
		this( persister.getRole(), key, persister.getKeyType(), em, persister.getFactory() );
	}

	private CollectionKey(
			String role,
			Serializable key,
			Type keyType,
			EntityMode entityMode,
			SessionFactoryImplementor factory) {
		this.role = role;
		this.key = key;
		this.keyType = keyType;
		this.entityMode = entityMode;
		this.factory = factory;
		//cache the hash-code
		this.hashCode = generateHashCode();
	}

	private int generateHashCode() {
		int result = 17;
		result = 37 * result + role.hashCode();
		result = 37 * result + keyType.getHashCode( key, factory );
		return result;
	}


	public String getRole() {
		return role;
	}

	public Serializable getKey() {
		return key;
	}

	@Override
	public String toString() {
<<<<<<< HEAD
		return "PluralAttributeKeyBinding" +
		       MessageHelper.collectionInfoString( factory.getCollectionPersister(role), key, factory );
=======
		return "CollectionKey"
				+ MessageHelper.collectionInfoString( factory.getCollectionPersister( role ), key, factory );
	}

	@Override
	public boolean equals(Object other) {
		if ( this == other ) {
			return true;
		}
		if ( other == null || getClass() != other.getClass() ) {
			return false;
		}

		final CollectionKey that = (CollectionKey) other;
		return that.role.equals( role )
				&& keyType.isEqual( that.key, key, factory );
	}

	@Override
	public int hashCode() {
		return hashCode;
>>>>>>> f40f814b
	}


	/**
	 * Custom serialization routine used during serialization of a
	 * Session/PersistenceContext for increased performance.
	 *
	 * @param oos The stream to which we should write the serial data.
	 *
	 * @throws java.io.IOException
	 */
	public void serialize(ObjectOutputStream oos) throws IOException {
		oos.writeObject( role );
		oos.writeObject( key );
		oos.writeObject( keyType );
		oos.writeObject( entityMode.toString() );
	}

	/**
	 * Custom deserialization routine used during deserialization of a
	 * Session/PersistenceContext for increased performance.
	 *
	 * @param ois The stream from which to read the entry.
	 * @param session The session being deserialized.
<<<<<<< HEAD
	 * @return The deserialized PluralAttributeKeyBinding
=======
	 *
	 * @return The deserialized CollectionKey
	 *
>>>>>>> f40f814b
	 * @throws IOException
	 * @throws ClassNotFoundException
	 */
	public static CollectionKey deserialize(
			ObjectInputStream ois,
			SessionImplementor session) throws IOException, ClassNotFoundException {
		return new CollectionKey(
				(String) ois.readObject(),
				(Serializable) ois.readObject(),
				(Type) ois.readObject(),
				EntityMode.parse( (String) ois.readObject() ),
				(session == null ? null : session.getFactory())
		);
	}
}<|MERGE_RESOLUTION|>--- conflicted
+++ resolved
@@ -93,10 +93,6 @@
 
 	@Override
 	public String toString() {
-<<<<<<< HEAD
-		return "PluralAttributeKeyBinding" +
-		       MessageHelper.collectionInfoString( factory.getCollectionPersister(role), key, factory );
-=======
 		return "CollectionKey"
 				+ MessageHelper.collectionInfoString( factory.getCollectionPersister( role ), key, factory );
 	}
@@ -118,7 +114,6 @@
 	@Override
 	public int hashCode() {
 		return hashCode;
->>>>>>> f40f814b
 	}
 
 
@@ -143,13 +138,9 @@
 	 *
 	 * @param ois The stream from which to read the entry.
 	 * @param session The session being deserialized.
-<<<<<<< HEAD
-	 * @return The deserialized PluralAttributeKeyBinding
-=======
 	 *
 	 * @return The deserialized CollectionKey
 	 *
->>>>>>> f40f814b
 	 * @throws IOException
 	 * @throws ClassNotFoundException
 	 */
