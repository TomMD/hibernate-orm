--- conflicted
+++ resolved
@@ -22,11 +22,8 @@
  * Boston, MA  02110-1301  USA
  */
 package org.hibernate.engine.jdbc.spi;
-<<<<<<< HEAD
-=======
 
 import java.io.Serializable;
->>>>>>> 0b10334e
 import java.sql.ResultSet;
 import java.sql.Statement;
 
