--- conflicted
+++ resolved
@@ -1,122 +1,116 @@
-/*
- * Hibernate, Relational Persistence for Idiomatic Java
- *
- * Copyright (c) 2008, Red Hat Middleware LLC or third-party contributors as
- * indicated by the @author tags or express copyright attribution
- * statements applied by the authors.  All third-party contributions are
- * distributed under license by Red Hat Middleware LLC.
- *
- * This copyrighted material is made available to anyone wishing to use, modify,
- * copy, or redistribute it subject to the terms and conditions of the GNU
- * Lesser General Public License, as published by the Free Software Foundation.
- *
- * This program is distributed in the hope that it will be useful,
- * but WITHOUT ANY WARRANTY; without even the implied warranty of MERCHANTABILITY
- * or FITNESS FOR A PARTICULAR PURPOSE.  See the GNU Lesser General Public License
- * for more details.
- *
- * You should have received a copy of the GNU Lesser General Public License
- * along with this distribution; if not, write to:
- * Free Software Foundation, Inc.
- * 51 Franklin Street, Fifth Floor
- * Boston, MA  02110-1301  USA
- *
- */
-<<<<<<< HEAD
-package org.hibernate.exception;
-=======
-package org.hibernate.exception;
-
-import org.hibernate.JDBCException;
-import org.hibernate.internal.util.JdbcExceptionHelper;
-
->>>>>>> 0b10334e
-import java.sql.SQLException;
-import java.util.HashSet;
-import java.util.Set;
-import org.hibernate.JDBCException;
-
-/**
- * A SQLExceptionConverter implementation specific to Cach&eacute; SQL,
- * accounting for its custom integrity constraint violation error codes.
- *
- * @author Jonathan Levinson
- */
-public class CacheSQLStateConverter implements SQLExceptionConverter {
-
-	private ViolatedConstraintNameExtracter extracter;
-
-	private static final Set SQL_GRAMMAR_CATEGORIES = new HashSet();
-	private static final Set DATA_CATEGORIES = new HashSet();
-	private static final Set INTEGRITY_VIOLATION_CATEGORIES = new HashSet();
-	private static final Set CONNECTION_CATEGORIES = new HashSet();
-
-	static {
-		SQL_GRAMMAR_CATEGORIES.add( "07" );
-		SQL_GRAMMAR_CATEGORIES.add( "37" );
-		SQL_GRAMMAR_CATEGORIES.add( "42" );
-		SQL_GRAMMAR_CATEGORIES.add( "65" );
-		SQL_GRAMMAR_CATEGORIES.add( "S0" );
-		SQL_GRAMMAR_CATEGORIES.add( "20" );
-
-		DATA_CATEGORIES.add( "22" );
-		DATA_CATEGORIES.add( "21" );
-		DATA_CATEGORIES.add( "02" );
-
-		INTEGRITY_VIOLATION_CATEGORIES.add( new Integer( 119 ) );
-		INTEGRITY_VIOLATION_CATEGORIES.add( new Integer( 120 ) );
-		INTEGRITY_VIOLATION_CATEGORIES.add( new Integer( 121 ) );
-		INTEGRITY_VIOLATION_CATEGORIES.add( new Integer( 122 ) );
-		INTEGRITY_VIOLATION_CATEGORIES.add( new Integer( 123 ) );
-		INTEGRITY_VIOLATION_CATEGORIES.add( new Integer( 124 ) );
-		INTEGRITY_VIOLATION_CATEGORIES.add( new Integer( 125 ) );
-		INTEGRITY_VIOLATION_CATEGORIES.add( new Integer( 127 ) );
-
-		CONNECTION_CATEGORIES.add( "08" );
-	}
-
-	public CacheSQLStateConverter(ViolatedConstraintNameExtracter extracter) {
-		this.extracter = extracter;
-	}
-
-	/**
-	 * Convert the given SQLException into Hibernate's JDBCException hierarchy.
-	 *
-	 * @param sqlException The SQLException to be converted.
-	 * @param message	  An optional error message.
-	 * @param sql		  Optionally, the sql being performed when the exception occurred.
-	 * @return The resulting JDBCException.
-	 */
-	public JDBCException convert(SQLException sqlException, String message, String sql) {
-		String sqlStateClassCode = JdbcExceptionHelper.extractSqlStateClassCode( sqlException );
-		Integer errorCode = new Integer( JdbcExceptionHelper.extractErrorCode( sqlException ) );
-		if ( sqlStateClassCode != null ) {
-			if ( SQL_GRAMMAR_CATEGORIES.contains( sqlStateClassCode ) ) {
-				return new SQLGrammarException( message, sqlException, sql );
-			}
-			else if ( INTEGRITY_VIOLATION_CATEGORIES.contains( errorCode ) ) {
-				String constraintName = extracter.extractConstraintName( sqlException );
-				return new ConstraintViolationException( message, sqlException, sql, constraintName );
-			}
-			else if ( CONNECTION_CATEGORIES.contains( sqlStateClassCode ) ) {
-				return new JDBCConnectionException( message, sqlException, sql );
-			}
-			else if ( DATA_CATEGORIES.contains( sqlStateClassCode ) ) {
-				return new DataException( message, sqlException, sql );
-			}
-		}
-		return handledNonSpecificException( sqlException, message, sql );
-	}
-
-	/**
-	 * Handle an exception not converted to a specific type based on the SQLState.
-	 *
-	 * @param sqlException The exception to be handled.
-	 * @param message	  An optional message
-	 * @param sql		  Optionally, the sql being performed when the exception occurred.
-	 * @return The converted exception; should <b>never</b> be null.
-	 */
-	protected JDBCException handledNonSpecificException(SQLException sqlException, String message, String sql) {
-		return new GenericJDBCException( message, sqlException, sql );
-	}
-}
+/*
+ * Hibernate, Relational Persistence for Idiomatic Java
+ *
+ * Copyright (c) 2008, Red Hat Middleware LLC or third-party contributors as
+ * indicated by the @author tags or express copyright attribution
+ * statements applied by the authors.  All third-party contributions are
+ * distributed under license by Red Hat Middleware LLC.
+ *
+ * This copyrighted material is made available to anyone wishing to use, modify,
+ * copy, or redistribute it subject to the terms and conditions of the GNU
+ * Lesser General Public License, as published by the Free Software Foundation.
+ *
+ * This program is distributed in the hope that it will be useful,
+ * but WITHOUT ANY WARRANTY; without even the implied warranty of MERCHANTABILITY
+ * or FITNESS FOR A PARTICULAR PURPOSE.  See the GNU Lesser General Public License
+ * for more details.
+ *
+ * You should have received a copy of the GNU Lesser General Public License
+ * along with this distribution; if not, write to:
+ * Free Software Foundation, Inc.
+ * 51 Franklin Street, Fifth Floor
+ * Boston, MA  02110-1301  USA
+ *
+ */
+package org.hibernate.exception;
+
+import java.sql.SQLException;
+import java.util.HashSet;
+import java.util.Set;
+import org.hibernate.JDBCException;
+import org.hibernate.internal.util.JdbcExceptionHelper;
+
+/**
+ * A SQLExceptionConverter implementation specific to Cach&eacute; SQL,
+ * accounting for its custom integrity constraint violation error codes.
+ *
+ * @author Jonathan Levinson
+ */
+public class CacheSQLStateConverter implements SQLExceptionConverter {
+
+	private ViolatedConstraintNameExtracter extracter;
+
+	private static final Set SQL_GRAMMAR_CATEGORIES = new HashSet();
+	private static final Set DATA_CATEGORIES = new HashSet();
+	private static final Set INTEGRITY_VIOLATION_CATEGORIES = new HashSet();
+	private static final Set CONNECTION_CATEGORIES = new HashSet();
+
+	static {
+		SQL_GRAMMAR_CATEGORIES.add( "07" );
+		SQL_GRAMMAR_CATEGORIES.add( "37" );
+		SQL_GRAMMAR_CATEGORIES.add( "42" );
+		SQL_GRAMMAR_CATEGORIES.add( "65" );
+		SQL_GRAMMAR_CATEGORIES.add( "S0" );
+		SQL_GRAMMAR_CATEGORIES.add( "20" );
+
+		DATA_CATEGORIES.add( "22" );
+		DATA_CATEGORIES.add( "21" );
+		DATA_CATEGORIES.add( "02" );
+
+		INTEGRITY_VIOLATION_CATEGORIES.add( new Integer( 119 ) );
+		INTEGRITY_VIOLATION_CATEGORIES.add( new Integer( 120 ) );
+		INTEGRITY_VIOLATION_CATEGORIES.add( new Integer( 121 ) );
+		INTEGRITY_VIOLATION_CATEGORIES.add( new Integer( 122 ) );
+		INTEGRITY_VIOLATION_CATEGORIES.add( new Integer( 123 ) );
+		INTEGRITY_VIOLATION_CATEGORIES.add( new Integer( 124 ) );
+		INTEGRITY_VIOLATION_CATEGORIES.add( new Integer( 125 ) );
+		INTEGRITY_VIOLATION_CATEGORIES.add( new Integer( 127 ) );
+
+		CONNECTION_CATEGORIES.add( "08" );
+	}
+
+	public CacheSQLStateConverter(ViolatedConstraintNameExtracter extracter) {
+		this.extracter = extracter;
+	}
+
+	/**
+	 * Convert the given SQLException into Hibernate's JDBCException hierarchy.
+	 *
+	 * @param sqlException The SQLException to be converted.
+	 * @param message	  An optional error message.
+	 * @param sql		  Optionally, the sql being performed when the exception occurred.
+	 * @return The resulting JDBCException.
+	 */
+	public JDBCException convert(SQLException sqlException, String message, String sql) {
+		String sqlStateClassCode = JdbcExceptionHelper.extractSqlStateClassCode( sqlException );
+		Integer errorCode = new Integer( JdbcExceptionHelper.extractErrorCode( sqlException ) );
+		if ( sqlStateClassCode != null ) {
+			if ( SQL_GRAMMAR_CATEGORIES.contains( sqlStateClassCode ) ) {
+				return new SQLGrammarException( message, sqlException, sql );
+			}
+			else if ( INTEGRITY_VIOLATION_CATEGORIES.contains( errorCode ) ) {
+				String constraintName = extracter.extractConstraintName( sqlException );
+				return new ConstraintViolationException( message, sqlException, sql, constraintName );
+			}
+			else if ( CONNECTION_CATEGORIES.contains( sqlStateClassCode ) ) {
+				return new JDBCConnectionException( message, sqlException, sql );
+			}
+			else if ( DATA_CATEGORIES.contains( sqlStateClassCode ) ) {
+				return new DataException( message, sqlException, sql );
+			}
+		}
+		return handledNonSpecificException( sqlException, message, sql );
+	}
+
+	/**
+	 * Handle an exception not converted to a specific type based on the SQLState.
+	 *
+	 * @param sqlException The exception to be handled.
+	 * @param message	  An optional message
+	 * @param sql		  Optionally, the sql being performed when the exception occurred.
+	 * @return The converted exception; should <b>never</b> be null.
+	 */
+	protected JDBCException handledNonSpecificException(SQLException sqlException, String message, String sql) {
+		return new GenericJDBCException( message, sqlException, sql );
+	}
+}